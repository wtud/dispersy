--- conflicted
+++ resolved
@@ -30,12 +30,8 @@
     def on_callback_exception(self, exception, is_fatal):
         logger.debug("%s (fatal: %s, strict: %s)", exception, is_fatal, self.enable_strict)
 
-<<<<<<< HEAD
         if self.enable_strict and self._dispersy:
-            # properly shutdown Dispersy, note that it will always return False since
-            # on_callback_exception is running on the callback thread making it impossible to have
-            # the thread closed while this call is still being performed
-            self.assertFalse(self._dispersy.stop())
+            self._dispersy.stop()
             self._dispersy = None
 
         # consider every exception a fatal error when 'strict' is enabled
@@ -44,11 +40,6 @@
     @property
     def enable_strict(self):
         return self._enable_strict
-=======
-        # properly shutdown Dispersy
-        self._dispersy.stop()
-        self._dispersy = None
->>>>>>> 0f30fd64
 
     @enable_strict.setter
     def enable_strict(self, enable_strict):
